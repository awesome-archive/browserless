{
  "name": "browserless-chrome",
  "version": "1.0.0-alpha",
  "description": "Chrome-as-a-service on your own hardware or in the cloud.",
  "repository": "joelgriffith/browserless",
  "main": "build/index.js",
  "files": [
    "build/main.css",
    "build/main.js"
  ],
  "scripts": {
    "build": "npm run clean && tsc",
    "clean": "rimraf build",
    "deploy": "./scripts/deploy.js",
    "dev": "npm run build && cross-env ENABLE_CORS=true MAX_CONCURRENT_SESSIONS=1 DEBUG=browserless* PORT=3030 node build/index.js",
    "meta": "./scripts/get-meta.js",
    "start": "node ./build",
    "lint": "tslint -c tslint.json 'src/**/*.ts'",
    "test": "jest --forceExit",
    "prepush": "npm run lint && npm test"
  },
  "puppeteerVersions": {
    "puppeteer-1.0.0": "1.0.0",
    "puppeteer-1.1.1": "1.1.1",
    "puppeteer-1.2.0": "1.2.0",
    "puppeteer-1.3.0": "1.3.0",
    "puppeteer-1.4.0": "1.4.0",
    "puppeteer-1.5.0": "1.5.0",
    "chrome-stable": "1.4.0"
  },
  "releaseBranches": [
    "puppeteer-1.0.0",
    "puppeteer-1.1.1",
    "puppeteer-1.2.0",
    "puppeteer-1.3.0",
    "puppeteer-1.4.0",
    "puppeteer-1.5.0",
    "chrome-stable"
  ],
  "author": "jgriffith",
  "license": "GPL-3.0",
  "dependencies": {
    "@types/node": "^8.0.39",
    "@types/puppeteer": "^1.2.1",
    "body-parser": "^1.18.2",
    "cors": "^2.8.4",
    "debug": "^3.1.0",
    "express": "^4.16.2",
    "http-proxy": "^1.16.2",
    "joi": "^13.3.0",
    "lodash": "^4.17.4",
    "node-fetch": "^1.7.3",
<<<<<<< HEAD
    "node-pdftk": "^1.3.1",
    "puppeteer": "^1.5.0",
=======
    "puppeteer": "^1.6.2",
>>>>>>> 7d45a6a1
    "queue": "^4.4.2",
    "request": "^2.83.0",
    "require-from-string": "^2.0.2",
    "rimraf": "^2.6.1",
    "shortid": "^2.2.8",
    "tree-kill": "^1.2.0",
    "typescript": "^2.8.3",
    "vm2": "^3.5.2"
  },
  "devDependencies": {
    "@types/express": "^4.11.1",
    "@types/jest": "^22.1.0",
    "cross-env": "^5.1.5",
    "husky": "^0.14.3",
    "jest": "^23.1.0",
    "nodemon": "^1.17.3",
    "showdown": "^1.8.6",
    "ts-jest": "^22.0.1",
    "ts-node": "^4.1.0",
    "tslint": "^5.10.0"
  },
  "jest": {
    "coverageDirectory": "../coverage/",
    "collectCoverageFrom": [
      "**/*.ts",
      "!*.*"
    ],
    "rootDir": "src",
    "moduleFileExtensions": [
      "ts",
      "js",
      "json"
    ],
    "transform": {
      ".(ts)": "<rootDir>/../node_modules/ts-jest/preprocessor.js"
    },
    "testRegex": "(/__tests__/.*|(\\.|/)(test|spec))\\.tsx?$"
  }
}<|MERGE_RESOLUTION|>--- conflicted
+++ resolved
@@ -50,12 +50,8 @@
     "joi": "^13.3.0",
     "lodash": "^4.17.4",
     "node-fetch": "^1.7.3",
-<<<<<<< HEAD
     "node-pdftk": "^1.3.1",
-    "puppeteer": "^1.5.0",
-=======
     "puppeteer": "^1.6.2",
->>>>>>> 7d45a6a1
     "queue": "^4.4.2",
     "request": "^2.83.0",
     "require-from-string": "^2.0.2",

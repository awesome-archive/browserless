--- conflicted
+++ resolved
@@ -535,14 +535,8 @@
     }
 
     const stringifiedCode = encodeURIComponent(code);
-<<<<<<< HEAD
-    const url = '/devtools/page/A42FC349534EEBA5E61C7DC4EFF11FD3';
-    const params = qsParams + `${qsParams.length ? '&' : '?'}code=${stringifiedCode}`;
-    const wsLocation = `${hostname}${port ? `:${port}` : ''}${url}${params}`;
-=======
     const params = `/debugger/${stringifiedCode}` + qsParams;
     const wsLocation = `${hostname}${port ? `:${port}` : ''}${params}`;
->>>>>>> 9d6584dd
 
     $debugFrame.src = `https://chrome-devtools-frontend.appspot.com/serve_file/@${debuggerVersion}/inspector.html?remoteFrontend=true&${secure ? 'wss' : 'ws'}=${wsLocation}`;
   };
